package org.osiam.client.query;
/*
 * for licensing see the file license.txt.
 */

<<<<<<< HEAD
import org.apache.commons.io.Charsets;
import org.osiam.client.exception.InvalidAttributeException;
import org.osiam.client.query.metamodel.Attribute;
import org.osiam.client.query.metamodel.Comparision;

=======
>>>>>>> 4ec7e253
import java.io.UnsupportedEncodingException;
import java.lang.reflect.Field;
import java.lang.reflect.Modifier;
import java.net.URLEncoder;
import java.util.regex.Matcher;
import java.util.regex.Pattern;

import org.apache.commons.io.Charsets;
import org.osiam.client.exception.InvalidAttributeException;
import org.osiam.resources.scim.CoreResource;

/**
 * This class represents a query as it is run against the OSIAM service.
 */
public class Query {
    private static final int DEFAULT_COUNT = 100;
    // FIXME DEFAULT_INDEX should be 1 to comply to the Scim spec, but OSIAM server still depends on 0
    private static final int DEFAULT_INDEX = 0;
    private static final Pattern INDEX_PATTERN = Pattern.compile("startIndex=(\\d+)&?");
    private static final Pattern COUNT_PATTERN = Pattern.compile("count=(\\d+)&?");

    private final String queryString;

    private Matcher indexMatcher;
    private Matcher countMatcher;

    public Query(String queryString) {
        this.queryString = queryString;
        indexMatcher = INDEX_PATTERN.matcher(queryString);
        countMatcher = COUNT_PATTERN.matcher(queryString);
    }

    /**
     * Returns the number of items per page this query is configured for. If no explicit number was given, the default
     * number of items per page is returned, which is 100.
     *
     * @return The number of Items this Query is configured for.
     */
    public int getCount() {
        if (queryStringContainsCount()) { // NOSONAR - stmt in if is correct
            return Integer.parseInt(countMatcher.group(1));
        }
        return DEFAULT_COUNT;
    }

    /**
     * Returns the startIndex ot this query. If no startIndex was set, it returns the default, which is 0.
     *
     * @return The startIndex of this query.
     */
    public int getStartIndex() {
        if (queryStringContainsIndex()) { // NOSONAR - stmt in if is correct
            return Integer.parseInt(indexMatcher.group(1));
        }
        return DEFAULT_INDEX;
    }

    /**
     * Create a new query that is moved forward in the result set by one page.
     *
     * @return A new query paged forward by one.
     */
    public Query nextPage() {
        String nextIndex = "startIndex=" + (getCount() + getStartIndex());
        if (queryStringContainsIndex()) { // NOSONAR - stmt in if is correct
            return new Query(indexMatcher.replaceFirst(nextIndex));
        }
        return new Query(queryString + "&" + nextIndex);
    }

    /**
     * Create a new query that is moved backward the result set by one page.
     *
     * @return A new query paged backward by one.
     */
    public Query previousPage() {
        int newIndex = getStartIndex() - getCount();
        
        if (newIndex < DEFAULT_INDEX) { // NOSONAR - stmt in if is correct
            throw new IllegalStateException("Negative startIndex is not possible.");
        }
        
        return new Query(indexMatcher.replaceFirst("startIndex=" + newIndex));
    }


    @Override
    public boolean equals(Object other) {
        if (this == other) { // NOSONAR - stmt in if is correct
            return true;
        }
        
        if (other == null || getClass() != other.getClass()) { // NOSONAR - stmt in if is correct
            return false;
        }

        Query query = (Query) other;

        return queryString.equals(query.queryString);

    }

    @Override
    public int hashCode() {
        return queryString.hashCode();
    }

    /**
     * @return The query as a String that can be used in a web request.
     */
    public String toString() {
        return queryString;
    }

    private boolean queryStringContainsIndex() {
        return indexMatcher.find(0);
    }

    private boolean queryStringContainsCount() {
        return countMatcher.find(0);
    }

    /**
     * The Builder is used to construct instances of the {@link Query}
     */
    public static final class Builder {

	// FIXME DEFAULT_START_INDEX should be 1 to comply to the Scim spec, but OSIAM server still depends on 0
        private static final int DEFAULT_START_INDEX = 0;
        private static final int DEFAULT_COUNT_PER_PAGE = 100;
<<<<<<< HEAD
        @SuppressWarnings("rawtypes")
	    private Class clazz;
        private String filter;
=======
	private Class<? extends CoreResource> clazz;
        private StringBuilder filter;
>>>>>>> 4ec7e253
        private String sortBy;
        private SortOrder sortOrder;
        private int startIndex = DEFAULT_START_INDEX;
        private int countPerPage = DEFAULT_COUNT_PER_PAGE;

        /**
         * The Constructor of the QueryBuilder
         *
         * @param clazz The class of Resources to query for.
         */
<<<<<<< HEAD
        public Builder(@SuppressWarnings("rawtypes") Class clazz) {
=======
        public Builder(Class<? extends CoreResource> clazz) {
            filter = new StringBuilder();
>>>>>>> 4ec7e253
            this.clazz = clazz;
        }

        /**
         * Add a filter on the given Attribute.
         *
         * @param filter The name of the attribute to filter on.
         * @return A {@link Filter} to specify the filtering criteria
         * @throws org.osiam.client.exception.InvalidAttributeException if the given attribute is not valid for a query
         */
        public Builder filter(Filter filter) {
            this.filter = filter.toString();
            return this;
        }

        public Builder filter(String filter) {
            this.filter = filter;
            return this;
        }

        /**
         * Adds the given {@link SortOrder} to the query
         *
         * @param sortOrder The order in which to sort the result
         * @return The Builder with this sort oder added.
         */
        public Builder withSortOrder(SortOrder sortOrder) {
            this.sortOrder = sortOrder;
            return this;
        }

        /**
         * Add the start Index from where on the list will be returned to the query
         *
         * @param startIndex The position to use as the first entry in the result.
         * @return The Builder with this start Index added.
         */
        public Builder startIndex(int startIndex) {
            this.startIndex = startIndex;
            return this;
        }

        /**
         * Add the number of wanted results per page to the query
         *
         * @param count The number of items displayed per page.
         * @return The Builder with this count per page added.
         */
        public Builder countPerPage(int count) {
            this.countPerPage = count;
            return this;
        }

        /**
         * Add the wanted attribute names to the sortBy statement.
         *
         * @param attribute attributes to sort by the query
         * @return The Builder with sortBy added.
         */
<<<<<<< HEAD
        public Builder sortBy(Attribute attribute) {
            if (!(isAttributeValid(attribute.toString()))) {
=======
        public Builder sortBy(String attributeName) {
            if (!(isAttributeValid(attributeName))) { // NOSONAR - stmt in if is correct
>>>>>>> 4ec7e253
                throw new InvalidAttributeException("Sorting for this attribute is not supported");
            }
            sortBy = attribute.toString();
            return this;
        }

        /**
         * Build the query String to use against OSIAM.
         *
         * @return The query as a String
         */
        public Query build()  {
            StringBuilder builder = new StringBuilder();
<<<<<<< HEAD
            if (filter != null) {
                try{
=======
            if (filter.length() != 0) { // NOSONAR - stmt in if is correct
>>>>>>> 4ec7e253
                ensureQueryParamIsSeparated(builder);
                builder.append("filter=")
                	.append(URLEncoder.encode(filter, Charsets.UTF_8.name()));
                }catch(UnsupportedEncodingException e)    {
                    throw new RuntimeException(e);
                }
            }
            if (sortBy != null) { // NOSONAR - stmt in if is correct
                ensureQueryParamIsSeparated(builder);
                builder.append("sortBy=")
                        .append(sortBy);
            }
            if (sortOrder != null) { // NOSONAR - stmt in if is correct
                ensureQueryParamIsSeparated(builder);
                builder.append("sortOrder=")
                        .append(sortOrder);

            }
            if (countPerPage != DEFAULT_COUNT_PER_PAGE) { // NOSONAR - stmt in if is correct
                ensureQueryParamIsSeparated(builder);
                builder.append("count=")
                        .append(countPerPage);
            }
            if (startIndex != DEFAULT_START_INDEX) { // NOSONAR - stmt in if is correct
                ensureQueryParamIsSeparated(builder);
                builder.append("startIndex=")
                        .append(startIndex);
            }
            return new Query(builder.toString());
        }

        private void ensureQueryParamIsSeparated(StringBuilder builder) {
            if (builder.length() != 0) { // NOSONAR - stmt in if is correct
                builder.append("&");
            }
        }

<<<<<<< HEAD
=======
        private Filter query(String attributeName) {
            if (!(isAttributeValid(attributeName))) { // NOSONAR - stmt in if is correct
                throw new InvalidAttributeException("Querying for this attribute is not supported");
            }

            filter.append(attributeName);
            return new Filter(this);
        }

>>>>>>> 4ec7e253
        private boolean isAttributeValid(String attribute) {
            return isAttributeValid(attribute, clazz);
        }

<<<<<<< HEAD
        private static boolean isAttributeValid(String attribute, Class clazz) {
=======
        private boolean isAttributeValid(String attribute, Class<?> clazz) {
>>>>>>> 4ec7e253
            String compositeField = "";
            if (attribute.contains(".")) { // NOSONAR - stmt in if is correct
                compositeField = attribute.substring(attribute.indexOf('.') + 1);
            }
            if (attribute.startsWith("meta.")) { // NOSONAR - stmt in if is correct
                return isAttributeValid(compositeField, org.osiam.resources.scim.Meta.class);
            }
            if (attribute.startsWith("emails.")) { // NOSONAR - stmt in if is correct
                return isAttributeValid(compositeField, org.osiam.resources.scim.MultiValuedAttribute.class);
            }
            if (attribute.startsWith("name.")) { // NOSONAR - stmt in if is correct
                return isAttributeValid(compositeField, org.osiam.resources.scim.Name.class);
            }

            for (Field field : clazz.getDeclaredFields()) {
                if (Modifier.isPrivate(field.getModifiers()) && field.getName().equalsIgnoreCase(attribute)) { // NOSONAR - stmt in if is correct
                    return true;
                }
            }
            return false;
        }
    }

    /**
     * A Filter is used to produce filter criteria for the query. At this point the conditions are mere strings.
     * This is going to change.
     */
    public static final class Filter {

<<<<<<< HEAD
        private Class clazz;
        private StringBuilder filterBuilder;
=======
        private Builder qb;

        private Filter(Builder builder) {
            this.qb = builder;
        }

        private Builder addFilter(String filter, String condition) {
            qb.filter.append(filter);

            if (condition != null && condition.length() > 0) { // NOSONAR - stmt in if is correct
                qb.filter.append("\"").
                        append(condition).
                        append("\"");
            }
            return qb;
        }
>>>>>>> 4ec7e253

        /**
         * The Constructor of the FilterBuilder
         *
         * @param clazz The class of Resources to query for.
         */
        public Filter(Class clazz) {
            filterBuilder = new StringBuilder();
            this.clazz = clazz;


        }public Filter startsWith(Comparision comparision) {
            return query(comparision);
        }

        /**
         * Add an 'logical and' operation to the comparision with another attribute to comparision on.
         *
         * @param comparision The name of the attribute to comparision the and clause on.
         * @return A {@link org.osiam.client.query.metamodel.Comparision} to specify the filtering criteria
         * @throws org.osiam.client.exception.InvalidAttributeException if the given attribute is not valid for a query
         */
        public Filter and(Comparision comparision) {
            filterBuilder.append(" and ");
            return query(comparision);
        }

        /**
         * Adds the query of the given Builder into ( and ) to the filter
         *
         * @param innerFilter the inner filter
         * @return The Builder with the inner filter added.
         */
        public Filter and(Filter innerFilter) {
            filterBuilder.append(" and (").append(innerFilter.toString()).append(")");
            return this;
        }

        /**
         * Add an 'logical or' operation to the comparision with another attribute to comparision on.
         *
         * @param comparision The name of the attribute to comparision the and clause on.
         * @return A {@link org.osiam.client.query.metamodel.Comparision} to specify the filtering criteria
         * @throws org.osiam.client.exception.InvalidAttributeException if the given attribute is not valid for a query
         */
        public Filter or(Comparision comparision) {
            filterBuilder.append(" or ");
            return query(comparision);
        }

        /**
         * Adds the query of the given Builder into ( or ) to the filter
         *
         * @param innerFilter the inner filter
         * @return The Builder with the inner filter added.
         */
        public Filter or(Filter innerFilter) {
            filterBuilder.append(" or (").append(innerFilter.toString()).append(")");
            return this;
        }

        private Filter query(Comparision comparision) {
            if (!(isAttributeValid(comparision))) {
                throw new InvalidAttributeException("Querying for this attribute is not supported");
            }

            filterBuilder.append(comparision.toString());
            return this;
        }

        private boolean isAttributeValid(Comparision comparision) {
            String attribute = comparision.toString().substring(0, comparision.toString().indexOf(" "));
            return Builder.isAttributeValid(attribute, clazz);
        }

        public String toString(){
            return filterBuilder.toString();
        }
    }
}<|MERGE_RESOLUTION|>--- conflicted
+++ resolved
@@ -3,14 +3,7 @@
  * for licensing see the file license.txt.
  */
 
-<<<<<<< HEAD
-import org.apache.commons.io.Charsets;
-import org.osiam.client.exception.InvalidAttributeException;
-import org.osiam.client.query.metamodel.Attribute;
-import org.osiam.client.query.metamodel.Comparision;
-
-=======
->>>>>>> 4ec7e253
+
 import java.io.UnsupportedEncodingException;
 import java.lang.reflect.Field;
 import java.lang.reflect.Modifier;
@@ -20,6 +13,8 @@
 
 import org.apache.commons.io.Charsets;
 import org.osiam.client.exception.InvalidAttributeException;
+import org.osiam.client.query.metamodel.Attribute;
+import org.osiam.client.query.metamodel.Comparision;
 import org.osiam.resources.scim.CoreResource;
 
 /**
@@ -141,14 +136,8 @@
 	// FIXME DEFAULT_START_INDEX should be 1 to comply to the Scim spec, but OSIAM server still depends on 0
         private static final int DEFAULT_START_INDEX = 0;
         private static final int DEFAULT_COUNT_PER_PAGE = 100;
-<<<<<<< HEAD
-        @SuppressWarnings("rawtypes")
-	    private Class clazz;
+        private Class<? extends CoreResource> clazz;
         private String filter;
-=======
-	private Class<? extends CoreResource> clazz;
-        private StringBuilder filter;
->>>>>>> 4ec7e253
         private String sortBy;
         private SortOrder sortOrder;
         private int startIndex = DEFAULT_START_INDEX;
@@ -159,12 +148,7 @@
          *
          * @param clazz The class of Resources to query for.
          */
-<<<<<<< HEAD
-        public Builder(@SuppressWarnings("rawtypes") Class clazz) {
-=======
         public Builder(Class<? extends CoreResource> clazz) {
-            filter = new StringBuilder();
->>>>>>> 4ec7e253
             this.clazz = clazz;
         }
 
@@ -224,13 +208,8 @@
          * @param attribute attributes to sort by the query
          * @return The Builder with sortBy added.
          */
-<<<<<<< HEAD
         public Builder sortBy(Attribute attribute) {
-            if (!(isAttributeValid(attribute.toString()))) {
-=======
-        public Builder sortBy(String attributeName) {
-            if (!(isAttributeValid(attributeName))) { // NOSONAR - stmt in if is correct
->>>>>>> 4ec7e253
+            if (!(isAttributeValid(attribute.toString()))) {// NOSONAR - stmt in if is correct
                 throw new InvalidAttributeException("Sorting for this attribute is not supported");
             }
             sortBy = attribute.toString();
@@ -244,12 +223,8 @@
          */
         public Query build()  {
             StringBuilder builder = new StringBuilder();
-<<<<<<< HEAD
-            if (filter != null) {
+            if (filter != null) {// NOSONAR - stmt in if is correct
                 try{
-=======
-            if (filter.length() != 0) { // NOSONAR - stmt in if is correct
->>>>>>> 4ec7e253
                 ensureQueryParamIsSeparated(builder);
                 builder.append("filter=")
                 	.append(URLEncoder.encode(filter, Charsets.UTF_8.name()));
@@ -287,27 +262,11 @@
             }
         }
 
-<<<<<<< HEAD
-=======
-        private Filter query(String attributeName) {
-            if (!(isAttributeValid(attributeName))) { // NOSONAR - stmt in if is correct
-                throw new InvalidAttributeException("Querying for this attribute is not supported");
-            }
-
-            filter.append(attributeName);
-            return new Filter(this);
-        }
-
->>>>>>> 4ec7e253
         private boolean isAttributeValid(String attribute) {
             return isAttributeValid(attribute, clazz);
         }
 
-<<<<<<< HEAD
         private static boolean isAttributeValid(String attribute, Class clazz) {
-=======
-        private boolean isAttributeValid(String attribute, Class<?> clazz) {
->>>>>>> 4ec7e253
             String compositeField = "";
             if (attribute.contains(".")) { // NOSONAR - stmt in if is correct
                 compositeField = attribute.substring(attribute.indexOf('.') + 1);
@@ -337,27 +296,8 @@
      */
     public static final class Filter {
 
-<<<<<<< HEAD
         private Class clazz;
         private StringBuilder filterBuilder;
-=======
-        private Builder qb;
-
-        private Filter(Builder builder) {
-            this.qb = builder;
-        }
-
-        private Builder addFilter(String filter, String condition) {
-            qb.filter.append(filter);
-
-            if (condition != null && condition.length() > 0) { // NOSONAR - stmt in if is correct
-                qb.filter.append("\"").
-                        append(condition).
-                        append("\"");
-            }
-            return qb;
-        }
->>>>>>> 4ec7e253
 
         /**
          * The Constructor of the FilterBuilder
@@ -419,6 +359,15 @@
             return this;
         }
 
+        private boolean isAttributeValid(Comparision comparision) {
+            String attribute = comparision.toString().substring(0, comparision.toString().indexOf(" "));
+            return Builder.isAttributeValid(attribute, clazz);
+        }
+
+        public String toString(){
+            return filterBuilder.toString();
+        }
+
         private Filter query(Comparision comparision) {
             if (!(isAttributeValid(comparision))) {
                 throw new InvalidAttributeException("Querying for this attribute is not supported");
@@ -427,14 +376,5 @@
             filterBuilder.append(comparision.toString());
             return this;
         }
-
-        private boolean isAttributeValid(Comparision comparision) {
-            String attribute = comparision.toString().substring(0, comparision.toString().indexOf(" "));
-            return Builder.isAttributeValid(attribute, clazz);
-        }
-
-        public String toString(){
-            return filterBuilder.toString();
-        }
     }
 }