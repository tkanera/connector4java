package org.osiam.client.query;

import static org.junit.Assert.assertEquals;
import static org.junit.Assert.fail;

import java.io.UnsupportedEncodingException;
import java.net.URLEncoder;
import java.text.DateFormat;
import java.text.SimpleDateFormat;
import java.util.Date;

import org.junit.Before;
import org.junit.Test;
import org.osiam.client.exception.InvalidAttributeException;
import org.osiam.client.query.metamodel.DateAttribute;
import org.osiam.client.query.metamodel.Group_;
import org.osiam.client.query.metamodel.StringAttribute;
import org.osiam.client.query.metamodel.User_;
import org.osiam.resources.scim.User;

import com.google.common.base.Charsets;

public class UserQueryBuilderTest {

    private static final StringAttribute DEFAULT_ATTR = User_.name.givenName;
    private static final DateAttribute VALID_META_ATTR = User_.meta.created;
    private static final StringAttribute VALID_NAME_ATTR = User_.name.givenName;
    private static final StringAttribute VALID_EMAIL_ATTR = User_.emails.value;
    //private static final String INVALID_EMAIL_ATTR = "emails.false";
    private static final String IRRELEVANT = "irrelevant";
    private static final StringAttribute IRRELEVANT_FIELD = Group_.members.value;
    private static final int START_INDEX = 5;
    private static final int COUNT_PER_PAGE = 7;
    private static final String FILTER = "filter=";
    private Query.Builder queryBuilder;
    private Query.Filter filter;
    private Date DATE = new Date();
    private String DATE_STR;

    @Before
    public void setUp() throws UnsupportedEncodingException {
        queryBuilder = new Query.Builder(User.class);
        filter = new Query.Filter(User.class);
        DateFormat df = new SimpleDateFormat("yyyy-MM-dd'T'HH:mm:ss.SSS");
        DATE_STR = df.format(DATE);
    }

    @Test
    public void nested_email_attribute_is_added_to_query() {
        filter = filter.startsWith(VALID_EMAIL_ATTR.equalTo(IRRELEVANT));
        queryBuilder.filter(filter);
        buildStringMeetsExpectation(FILTER + encodeExpectedString(VALID_EMAIL_ATTR + " eq \"" + IRRELEVANT + "\""));
    }

    @Test
    public void nested_name_attribute_is_added_to_query() {
        filter = filter.startsWith(VALID_NAME_ATTR.equalTo(IRRELEVANT));
        queryBuilder.filter(filter);
        buildStringMeetsExpectation(FILTER + encodeExpectedString(VALID_NAME_ATTR + " eq \"" + IRRELEVANT + "\""));
    }

    @Test
    public void nested_meta_attribute_is_added_to_query() {
        filter = filter.startsWith(VALID_META_ATTR.greaterThan(DATE));
        queryBuilder.filter(filter);
        buildStringMeetsExpectation(FILTER + encodeExpectedString(VALID_META_ATTR + " gt \"" + DATE_STR + "\""));
    }

    @Test
    public void flat_attribute_is_added_to_query() {
        filter = filter.startsWith(DEFAULT_ATTR.equalTo(IRRELEVANT));
        queryBuilder.filter(filter);
        buildStringMeetsExpectation(FILTER + encodeExpectedString(DEFAULT_ATTR + " eq \"" + IRRELEVANT + "\""));
    }

    @Test
    public void and_attribute_is_added_correctly() {
        filter = filter.startsWith(DEFAULT_ATTR.contains(IRRELEVANT)).and(DEFAULT_ATTR.contains(IRRELEVANT));
        queryBuilder.filter(filter);
        
        buildStringMeetsExpectation(FILTER + encodeExpectedString(DEFAULT_ATTR + " co \"" + IRRELEVANT + "\" and " + DEFAULT_ATTR + " co \"" + IRRELEVANT + "\""));
    }


    @Test
    public void or_attribute_is_added_correctly() {
        filter = filter.startsWith(DEFAULT_ATTR.contains(IRRELEVANT)).or(DEFAULT_ATTR.contains(IRRELEVANT));
        queryBuilder.filter(filter);
        buildStringMeetsExpectation(FILTER + encodeExpectedString(DEFAULT_ATTR + " co \"" + IRRELEVANT + "\" or " + DEFAULT_ATTR + " co \"" + IRRELEVANT + "\""));
    }

    @Test
    public void filter_contains_is_added_to_query() {
        filter = filter.startsWith(DEFAULT_ATTR.contains(IRRELEVANT));
        queryBuilder.filter(filter);
        buildStringMeetsExpectation(FILTER + encodeExpectedString(DEFAULT_ATTR + " co \"" + IRRELEVANT + "\""));
    }

    @Test
    public void filter_equals_is_added_to_query() {
        filter = filter.startsWith(DEFAULT_ATTR.equalTo(IRRELEVANT));
        queryBuilder.filter(filter);
        buildStringMeetsExpectation(FILTER + encodeExpectedString(DEFAULT_ATTR + " eq \"" + IRRELEVANT + "\""));
    }

    @Test
    public void filter_startsWith_is_added_to_query() {
        filter = filter.startsWith(DEFAULT_ATTR.startsWith(IRRELEVANT));
        queryBuilder.filter(filter);
        buildStringMeetsExpectation(FILTER + encodeExpectedString(DEFAULT_ATTR + " sw \"" + IRRELEVANT + "\""));
    }

    @Test
    public void filter_present_is_added_to_query() {
        filter = filter.startsWith(DEFAULT_ATTR.present());
        queryBuilder.filter(filter);
        buildStringMeetsExpectation(FILTER + encodeExpectedString(DEFAULT_ATTR + " pr "));
    }

    @Test
    public void filter_greater_than_is_added_to_query() {
        filter = filter.startsWith(VALID_META_ATTR.greaterThan(DATE));
        queryBuilder.filter(filter);
        buildStringMeetsExpectation(FILTER + encodeExpectedString(VALID_META_ATTR + " gt \"" + DATE_STR + "\""));
    }

    @Test
    public void filter_greater_equals_is_added_to_query() {
        filter = filter.startsWith(VALID_META_ATTR.greaterEquals(DATE));
        queryBuilder.filter(filter);
        buildStringMeetsExpectation(FILTER + encodeExpectedString(VALID_META_ATTR + " ge \"" + DATE_STR + "\""));
    }

    @Test
    public void filter_less_than_is_added_to_query() {
        filter = filter.startsWith(VALID_META_ATTR.lessThan(DATE));
        queryBuilder.filter(filter);
        buildStringMeetsExpectation(FILTER + encodeExpectedString(VALID_META_ATTR + " lt \"" + DATE_STR + "\""));
    }

    @Test
    public void filter_less_equals_is_added_to_query() {
        filter = filter.startsWith(VALID_META_ATTR.lessEquals(DATE));
        queryBuilder.filter(filter);
        buildStringMeetsExpectation(FILTER + encodeExpectedString(VALID_META_ATTR + " le \"" + DATE_STR + "\""));
    }

    @Test(expected = InvalidAttributeException.class)
    public void exception_raised_when_nested_attr_is_not_valid() {
        filter = filter.startsWith(IRRELEVANT_FIELD.contains(IRRELEVANT));
        queryBuilder.filter(filter);
    }

    @Test
    public void sort_order_ascending() {
        queryBuilder.sortOrder(SortOrder.ASCENDING);
        buildStringMeetsExpectation("sortOrder=ascending");
    }

    @Test
    public void sort_order_descending() {
        queryBuilder.sortOrder(SortOrder.DESCENDING);
        buildStringMeetsExpectation("sortOrder=descending");
    }

    @Test
    public void query_and_sort_order_ascending() {
<<<<<<< HEAD
        filter = filter.startsWith(DEFAULT_ATTR.contains(IRRELEVANT)).and(DEFAULT_ATTR.contains(IRRELEVANT));
        queryBuilder.filter(filter)
                .withSortOrder(SortOrder.ASCENDING);
=======
        queryBuilder.filter(DEFAULT_ATTR)
                .contains(IRRELEVANT)
                .and(DEFAULT_ATTR).contains(IRRELEVANT)
                .sortOrder(SortOrder.ASCENDING);
>>>>>>> 4abb1413
        buildStringMeetsExpectation(FILTER + encodeExpectedString(DEFAULT_ATTR + " co \"" + IRRELEVANT + "\" and " + DEFAULT_ATTR + " co \"" + IRRELEVANT + "\"") + "&sortOrder=ascending");
    }

    @Test
    public void two_times_set_sort_order_descending() {
        queryBuilder.sortOrder(SortOrder.ASCENDING).sortOrder(SortOrder.DESCENDING);
        buildStringMeetsExpectation("sortOrder=descending");
    }

    @Test
    public void start_index_added() {
        queryBuilder.startIndex(START_INDEX);
        buildStringMeetsExpectation("startIndex=" + START_INDEX);
    }

    @Test
    public void count_per_page_added() {
        queryBuilder.countPerPage(COUNT_PER_PAGE);
        buildStringMeetsExpectation("count=" + COUNT_PER_PAGE);
    }

    @Test
    public void start_index_and_count_added_to_complete_query() {
        filter = filter.startsWith(DEFAULT_ATTR.contains(IRRELEVANT)).and(DEFAULT_ATTR.contains(IRRELEVANT));
        queryBuilder.filter(filter)
                .startIndex(START_INDEX)
                .countPerPage(COUNT_PER_PAGE)
                .sortOrder(SortOrder.ASCENDING);
        String exceptedQuery = encodeExpectedString(DEFAULT_ATTR + " co \"" + IRRELEVANT + "\" and " + DEFAULT_ATTR
                + " co \"" + IRRELEVANT + "\"") + "&sortOrder=ascending&count=" + COUNT_PER_PAGE
                + "&startIndex=" + START_INDEX;
        buildStringMeetsExpectation(FILTER + exceptedQuery);
    }

    @Test
    public void inner_and_sql_added() {
        Query.Filter innerFilter = new Query.Filter(User.class);
        innerFilter = innerFilter.startsWith(DEFAULT_ATTR.equalTo(IRRELEVANT));

        filter = filter.startsWith(DEFAULT_ATTR.contains(IRRELEVANT)).and(innerFilter);
        queryBuilder.filter(filter).startIndex(START_INDEX);

        String exceptedQuery = FILTER + encodeExpectedString(DEFAULT_ATTR + " co \"" + IRRELEVANT + "\" and (" + DEFAULT_ATTR
                + " eq \"" + IRRELEVANT + "\")") + "&startIndex=" + START_INDEX;
        buildStringMeetsExpectation(exceptedQuery);
    }

    @Test
    public void inner_or_sql_added() {
        Query.Filter innerFilter = new Query.Filter(User.class);
        innerFilter = innerFilter.startsWith(DEFAULT_ATTR.equalTo(IRRELEVANT));

        filter = filter.startsWith(DEFAULT_ATTR.contains(IRRELEVANT)).or(innerFilter);
        queryBuilder.filter(filter).startIndex(START_INDEX);

        String exceptedQuery = FILTER + encodeExpectedString(DEFAULT_ATTR + " co \"" + IRRELEVANT + "\" or (" + DEFAULT_ATTR
                + " eq \"" + IRRELEVANT + "\")") + "&startIndex=" + START_INDEX;
        buildStringMeetsExpectation(exceptedQuery);
    }

    @Test
    public void one_sort_by_value_added(){
        queryBuilder.sortBy(DEFAULT_ATTR);
        String exceptedQuery = "sortBy=" + DEFAULT_ATTR;
        buildStringMeetsExpectation(exceptedQuery);
    }

    @Test
    public void complet_query_with_all_attributes(){
        Query.Filter innerFilter = new Query.Filter(User.class);
        innerFilter = innerFilter.startsWith(DEFAULT_ATTR.equalTo(IRRELEVANT));

<<<<<<< HEAD
        filter = filter.startsWith(DEFAULT_ATTR.contains(IRRELEVANT)).or(innerFilter);
        queryBuilder.filter(filter).startIndex(START_INDEX)
                .countPerPage(COUNT_PER_PAGE).sortBy(DEFAULT_ATTR).withSortOrder(SortOrder.ASCENDING);
=======
        queryBuilder.filter(DEFAULT_ATTR).contains(IRRELEVANT).or(innerBuilder).startIndex(START_INDEX)
                .countPerPage(COUNT_PER_PAGE).sortBy(DEFAULT_ATTR).sortOrder(SortOrder.ASCENDING);
>>>>>>> 4abb1413

        String exceptedQuery = FILTER + encodeExpectedString(DEFAULT_ATTR + " co \"" + IRRELEVANT + "\" or (" + DEFAULT_ATTR
                + " eq \"" + IRRELEVANT + "\")") + "&sortBy=" + DEFAULT_ATTR + "&sortOrder=" + SortOrder.ASCENDING.toString()
                + "&count=" + COUNT_PER_PAGE + "&startIndex=" + START_INDEX;
        buildStringMeetsExpectation(exceptedQuery);
    }

    @Test (expected = InvalidAttributeException.class)
    public void invalid_attribut_to_sort_by_added(){
        queryBuilder.sortBy(IRRELEVANT_FIELD);
        fail("Exception excpected");
    }

    @Test (expected = InvalidAttributeException.class)
    public void invalid_attribut_to_filter_added(){
        filter.startsWith(IRRELEVANT_FIELD.contains(IRRELEVANT));
        fail("Exception excpected");
    }

    @Test (expected = InvalidAttributeException.class)
    public void invalid_attribut_to_and_added(){
        filter.startsWith(DEFAULT_ATTR.contains(IRRELEVANT)).and(IRRELEVANT_FIELD.contains(IRRELEVANT));
        fail("Exception excpected");
    }

    @Test (expected = InvalidAttributeException.class)
    public void invalid_attribut_to_or_added(){
        filter.startsWith(DEFAULT_ATTR.contains(IRRELEVANT)).or(IRRELEVANT_FIELD.contains(IRRELEVANT));
        fail("Exception excpected");
    }

    private void buildStringMeetsExpectation(String buildString) {
        Query expectedQuery = new Query(buildString);
	    assertEquals(expectedQuery, queryBuilder.build());
    }
    
    private String encodeExpectedString(String string) {
	try {
	    return URLEncoder.encode(string, Charsets.UTF_8.name());
	} catch (UnsupportedEncodingException e) {
	    fail("Filter contains non UTF-8 characters");
	}
	
	return "";
    }
}<|MERGE_RESOLUTION|>--- conflicted
+++ resolved
@@ -165,16 +165,9 @@
 
     @Test
     public void query_and_sort_order_ascending() {
-<<<<<<< HEAD
         filter = filter.startsWith(DEFAULT_ATTR.contains(IRRELEVANT)).and(DEFAULT_ATTR.contains(IRRELEVANT));
         queryBuilder.filter(filter)
-                .withSortOrder(SortOrder.ASCENDING);
-=======
-        queryBuilder.filter(DEFAULT_ATTR)
-                .contains(IRRELEVANT)
-                .and(DEFAULT_ATTR).contains(IRRELEVANT)
                 .sortOrder(SortOrder.ASCENDING);
->>>>>>> 4abb1413
         buildStringMeetsExpectation(FILTER + encodeExpectedString(DEFAULT_ATTR + " co \"" + IRRELEVANT + "\" and " + DEFAULT_ATTR + " co \"" + IRRELEVANT + "\"") + "&sortOrder=ascending");
     }
 
@@ -247,14 +240,9 @@
         Query.Filter innerFilter = new Query.Filter(User.class);
         innerFilter = innerFilter.startsWith(DEFAULT_ATTR.equalTo(IRRELEVANT));
 
-<<<<<<< HEAD
         filter = filter.startsWith(DEFAULT_ATTR.contains(IRRELEVANT)).or(innerFilter);
         queryBuilder.filter(filter).startIndex(START_INDEX)
-                .countPerPage(COUNT_PER_PAGE).sortBy(DEFAULT_ATTR).withSortOrder(SortOrder.ASCENDING);
-=======
-        queryBuilder.filter(DEFAULT_ATTR).contains(IRRELEVANT).or(innerBuilder).startIndex(START_INDEX)
                 .countPerPage(COUNT_PER_PAGE).sortBy(DEFAULT_ATTR).sortOrder(SortOrder.ASCENDING);
->>>>>>> 4abb1413
 
         String exceptedQuery = FILTER + encodeExpectedString(DEFAULT_ATTR + " co \"" + IRRELEVANT + "\" or (" + DEFAULT_ATTR
                 + " eq \"" + IRRELEVANT + "\")") + "&sortBy=" + DEFAULT_ATTR + "&sortOrder=" + SortOrder.ASCENDING.toString()
